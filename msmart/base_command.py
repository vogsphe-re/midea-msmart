--- conflicted
+++ resolved
@@ -1,87 +1,83 @@
-<<<<<<< HEAD
-
-=======
->>>>>>> 95c8d7dc
-import logging
-from abc import ABC, abstractmethod
-from collections import namedtuple
-
-import msmart.crc8 as crc8
-from msmart.const import FRAME_TYPE
-
-_LOGGER = logging.getLogger(__name__)
-
-
-class command(ABC):
-    _message_id = 0
-
-    def __init__(self, device_type=0xAC, FRAME_TYPE=FRAME_TYPE.Request):
-        self.device_type = device_type
-        self.FRAME_TYPE = FRAME_TYPE
-        self.protocol_version = 0
-
-    def pack(self):
-        # Create payload with message id
-        payload = self.payload + bytes([self.message_id])
-
-        # Create payload with CRC appended
-        payload_crc = payload + bytes([crc8.calculate(payload)])
-
-        # Length includes header, payload and CRC
-        length = 10 + len(payload_crc)
-
-        # Build frame header
-        header = bytearray([
-            # Start byte
-            0xAA,
-            # Length of payload and header
-            length,
-            # Device/appliance type
-            self.device_type,
-            # Frame checksum (sync?)
-            self.device_type ^ length,
-            # Reserved
-            0x00, 0x00,
-            # Frame ID
-            0x00,
-            # Frame protocol version
-            0x00,
-            # Device protocol version
-            self.protocol_version,
-            # Frame type
-            self.FRAME_TYPE
-        ])
-
-        # Build frame from header and payload with CRC
-        frame = header + payload_crc
-
-        # Calculate total frame checksum
-        frame.append(command.checksum(frame[1:]))
-
-        _LOGGER.debug("Frame data: %s", frame.hex())
-
-        return frame
-
-    @staticmethod
-    def checksum(frame):
-        return (~sum(frame) + 1) & 0xFF
-
-    @property
-    def message_id(self):
-        command._message_id += 1
-        return command._message_id & 0xFF
-
-    @property
-    @abstractmethod
-    def payload(self):
-        return bytes()
-
-
-class set_customize_command(command):
-    def __init__(self, device_type, FRAME_TYPE, customize_cmd,):
-        super().__init__(device_type, FRAME_TYPE=FRAME_TYPE.Request)
-        self.customize_cmd = customize_cmd
-
-    @property
-    def payload(self):
-        return bytearray.fromhex(self.customize_cmd)
+import logging
+from abc import ABC, abstractmethod
+from collections import namedtuple
+
+import msmart.crc8 as crc8
+from msmart.const import FRAME_TYPE
+
+_LOGGER = logging.getLogger(__name__)
+
+
+class command(ABC):
+    _message_id = 0
+
+    def __init__(self, device_type=0xAC, FRAME_TYPE=FRAME_TYPE.Request):
+        self.device_type = device_type
+        self.FRAME_TYPE = FRAME_TYPE
+        self.protocol_version = 0
+
+    def pack(self):
+        # Create payload with message id
+        payload = self.payload + bytes([self.message_id])
+
+        # Create payload with CRC appended
+        payload_crc = payload + bytes([crc8.calculate(payload)])
+
+        # Length includes header, payload and CRC
+        length = 10 + len(payload_crc)
+
+        # Build frame header
+        header = bytearray([
+            # Start byte
+            0xAA,
+            # Length of payload and header
+            length,
+            # Device/appliance type
+            self.device_type,
+            # Frame checksum (sync?)
+            self.device_type ^ length,
+            # Reserved
+            0x00, 0x00,
+            # Frame ID
+            0x00,
+            # Frame protocol version
+            0x00,
+            # Device protocol version
+            self.protocol_version,
+            # Frame type
+            self.FRAME_TYPE
+        ])
+
+        # Build frame from header and payload with CRC
+        frame = header + payload_crc
+
+        # Calculate total frame checksum
+        frame.append(command.checksum(frame[1:]))
+
+        _LOGGER.debug("Frame data: %s", frame.hex())
+
+        return frame
+
+    @staticmethod
+    def checksum(frame):
+        return (~sum(frame) + 1) & 0xFF
+
+    @property
+    def message_id(self):
+        command._message_id += 1
+        return command._message_id & 0xFF
+
+    @property
+    @abstractmethod
+    def payload(self):
+        return bytes()
+
+
+class set_customize_command(command):
+    def __init__(self, device_type, FRAME_TYPE, customize_cmd,):
+        super().__init__(device_type, FRAME_TYPE=FRAME_TYPE.Request)
+        self.customize_cmd = customize_cmd
+
+    @property
+    def payload(self):
+        return bytearray.fromhex(self.customize_cmd)